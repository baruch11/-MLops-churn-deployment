--- conflicted
+++ resolved
@@ -9,11 +9,8 @@
 
 class TestServer(object):
 
-<<<<<<< HEAD
-    def perf_test_api(self, use_local_pkl):
-=======
-    def test_perf(self, use_local_pkl, mock_customer_loader_historicize):
->>>>>>> 1d239738
+    def perf_test_api(self, use_local_pkl, mock_customer_loader_historicize):
+
         with TestClient(app) as client:
             EXPECTED_F1_SCORE = 0.61
             X_test, y_test = get_test_set()
