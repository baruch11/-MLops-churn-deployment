import pandas as pd
import datetime
from chaos.infrastructure.connexion import Connexion
from sqlalchemy.ext.declarative import declarative_base
from sqlalchemy import Column, Integer, String, Date, Float, TIMESTAMP
from sqlalchemy.orm import sessionmaker

Base = declarative_base()
# DATA MODEL :


class Historicize(Base):
    __tablename__ = 'historicize'

    ID = Column(Integer, primary_key=True)
    ID_CLIENT = Column(Integer)
    DATE_ENTREE = Column(Date)
    NOM = Column(String(70))
    PAYS = Column(String(50))
    SEXE = Column(String(10))
    AGE = Column(Integer)
    MEMBRE_ACTIF = Column(String(10))
    BALANCE = Column(Float)
    NB_PRODUITS = Column(Integer)
    CARTE_CREDIT = Column(String(10))
    SALAIRE = Column(Float)
    SCORE_CREDIT = Column(Float)
    CHURN = Column(Float)
    CALL_TIMESTAP = Column(TIMESTAMP)
<<<<<<< HEAD
=======

>>>>>>> 095fa122

class CustomerLoader:

    def __init__(self):
        self.engine = Connexion().connect(sqlalchemy_engine=True)

    def find_a_customer(self, customer_id):
        """Query the database to find a customer

        Parameters
        ----------
        customer_id : int
                      client ID

        Returns
        -------
        raw_customer : pd.Dataframe
                       customer's features 

        """
        query = f"SELECT customer.ID_CLIENT, DATE_ENTREE, NOM, PAYS, SEXE, AGE,\
             MEMBRE_ACTIF, BALANCE, NB_PRODUITS, CARTE_CREDIT, \
                SALAIRE, SCORE_CREDIT, CHURN\
                FROM customer\
                INNER JOIN indicators ON \
                    customer.ID_CLIENT=indicators.ID_CLIENT\
                WHERE customer.ID_CLIENT = {customer_id};"
        raw_customer = pd.read_sql(query, self.engine)
        raw_customer.columns = raw_customer.columns.str.upper()
        return raw_customer

    def load_all_customer_raw(self):
        """Query the database to load complete data"""

        query = "SELECT customer.ID_CLIENT, DATE_ENTREE, NOM, PAYS, SEXE, AGE,\
             MEMBRE_ACTIF, BALANCE, NB_PRODUITS, CARTE_CREDIT, \
                SALAIRE, SCORE_CREDIT, CHURN\
                FROM customer\
                INNER JOIN indicators ON \
                    customer.ID_CLIENT=indicators.ID_CLIENT;"
        data = pd.read_sql(query, self.engine)
        return data
    
    def does_the_ID_exist(self, customer_id):
        """Query the database to find out if the id exists

        Parameters
        ----------
        customer_id : int
                      client ID
        Returns
        -------
        result_ : boolean

        """
        query = f"SELECT CASE \
             WHEN EXISTS(SELECT ID_CLIENT FROM customer WHERE ID_CLIENT = {customer_id}) \
                        THEN  'Client ID exists'\
                        ELSE  'Client ID does not exist' \
                        END AS result;"
        result_query = pd.read_sql(query, self.engine)
        result_ = result_query['result'].values.tolist()[0]
        return result_ == "Client ID exists"

    def historicize_api_calls(
            self,
            customer_input: dict,
            prediction: pd.Series) -> None:

        """ This function is used to store each prediction api calls into
        the table historicize. Those data could then be used by data drifting
        detectors to monitor and detect drift on data distribution.

         Parameters
        ----------
        customer_input : dict
                      customer data dict. 

        prediction : pd.Series
                        model prediction for the customer_input variable

        """
        current_time = datetime.datetime.now()
        historicize_dict = customer_input
        historicize_dict["ID"] = None
        historicize_dict["CHURN"] = prediction
        historicize_dict["CALL_TIMESTAP"] = current_time
        historicize = Historicize(**historicize_dict)
        Session = sessionmaker(bind=self.engine)
        session = Session()
        session.add(historicize)
        session.commit()<|MERGE_RESOLUTION|>--- conflicted
+++ resolved
@@ -27,10 +27,7 @@
     SCORE_CREDIT = Column(Float)
     CHURN = Column(Float)
     CALL_TIMESTAP = Column(TIMESTAMP)
-<<<<<<< HEAD
-=======
 
->>>>>>> 095fa122
 
 class CustomerLoader:
 
