--- conflicted
+++ resolved
@@ -29,12 +29,9 @@
 containerize-and-run-tests:
 	export SHORT_SHA=$(SHORT_SHA); \
 	DOCKER_BUILDKIT=1 docker compose build --ssh churn_ssh=$(SSH_PRIVATE_KEY); \
-<<<<<<< HEAD
-	docker compose run api pytest --cov=chaos.domain --cov=chaos.infrastructure \
+	docker compose run api pytest -s --cov=chaos.domain --cov=chaos.infrastructure \
 		--cov=chaos.application $(UNIT_TEST_DIR) --cov-report=html --cov-config=$(COV_CONFIG_FILE_LOC) --cov-report term 
-=======
-	docker compose run api pytest -s --cov=$(PROJECT_NAME) $(UNIT_TEST_DIR) --cov-report=html --cov-config=$(COV_CONFIG_FILE_LOC) --cov-report term 
->>>>>>> 1d239738
+
 	docker compose down
 
 proxy-start:
