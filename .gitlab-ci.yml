--- conflicted
+++ resolved
@@ -2,18 +2,14 @@
 stages:
   - test
   - build
-<<<<<<< HEAD
   - build_push
-=======
   - functional-tests
->>>>>>> 0f5fe8c8
   - deployment
 
 variables:
   REGISTRY_HOST: eu.gcr.io
   IMAGE_NAME: $REGISTRY_HOST/coyotta-2022/$CI_PROJECT_NAME
   IMAGE_TAG: $CI_COMMIT_SHORT_SHA
-
 
 
 unit-test:
@@ -52,13 +48,11 @@
     - echo "$SSH_CHURN_ACCESS" > /tmp/.ssh/id_ed25519 && chmod 600 /tmp/.ssh/id_ed25519
     - cat $GCP_SA_KEY | docker login -u _json_key --password-stdin https://$REGISTRY_HOST
 
-<<<<<<< HEAD
+
 
 build-docker-image:
   <<: *build_cfg
   stage: build
-=======
->>>>>>> 0f5fe8c8
   script:
     - DOCKER_BUILDKIT=1 docker build --ssh churn_ssh=/tmp/.ssh/id_ed25519 -t $IMAGE_NAME:$IMAGE_TAG .
   rules :
@@ -66,7 +60,6 @@
     - if: $CI_MERGE_REQUEST_TARGET_BRANCH_NAME == "develop"
 
 
-<<<<<<< HEAD
 build-push-docker-image:
   <<: *build_cfg
   stage: build_push
@@ -77,7 +70,7 @@
     # Build & push image to registry on push of develop or main branches.
     - if: $CI_COMMIT_BRANCH == "develop" || $CI_COMMIT_BRANCH == "main"
 
-=======
+
 functional-test:
   image: docker/compose 
   stage: functional-tests
@@ -97,7 +90,7 @@
   rules :
     # Only pull and run functional tests if merging into develop
     - if: $CI_MERGE_REQUEST_TARGET_BRANCH_NAME == "develop"
->>>>>>> 0f5fe8c8
+
 
 deployment-kubernetes:
   stage: deployment
